<?php

namespace Zap\Models\Concerns;

use Illuminate\Database\Eloquent\Relations\MorphMany;
use Illuminate\Support\Collection;
use Zap\Builders\ScheduleBuilder;
use Zap\Enums\ScheduleTypes;
use Zap\Models\Schedule;
use Zap\Services\ConflictDetectionService;

/**
 * Trait HasSchedules
 *
 * This trait provides scheduling capabilities to any Eloquent model.
 * Use this trait in models that need to be schedulable.
 *
 * @mixin \Illuminate\Database\Eloquent\Model
 */
trait HasSchedules
{
    /**
     * Get all schedules for this model.
     *
     * @return MorphMany<Schedule, $this>
     */
    public function schedules(): MorphMany
    {
        return $this->morphMany(Schedule::class, 'schedulable');
    }

    /**
     * Get only active schedules.
     *
     * @return MorphMany<Schedule, $this>
     */
    public function activeSchedules(): MorphMany
    {
        return $this->schedules()->active();
    }

    /**
     * Get availability schedules.
     *
     * @return MorphMany<Schedule, $this>
     */
    public function availabilitySchedules(): MorphMany
    {
        return $this->schedules()->availability();
    }

    /**
     * Get appointment schedules.
     *
     * @return MorphMany<Schedule, $this>
     */
    public function appointmentSchedules(): MorphMany
    {
        return $this->schedules()->appointments();
    }

    /**
     * Get blocked schedules.
     *
     * @return MorphMany<Schedule, $this>
     */
    public function blockedSchedules(): MorphMany
    {
        return $this->schedules()->blocked();
    }

    /**
     * Get schedules for a specific date.
     *
     * @return MorphMany<Schedule, $this>
     */
    public function schedulesForDate(string $date): MorphMany
    {
        return $this->schedules()->forDate($date);
    }

    /**
     * Get schedules within a date range.
     *
     * @return MorphMany<Schedule, $this>
     */
    public function schedulesForDateRange(string $startDate, string $endDate): MorphMany
    {
        return $this->schedules()->forDateRange($startDate, $endDate);
    }

    /**
     * Get recurring schedules.
     *
     * @return MorphMany<Schedule, $this>
     */
    public function recurringSchedules(): MorphMany
    {
        return $this->schedules()->recurring();
    }

    /**
     * Get schedules of a specific type.
     *
     * @return MorphMany<Schedule, $this>
     */
    public function schedulesOfType(string $type): MorphMany
    {
        return $this->schedules()->ofType($type);
    }

    /**
     * Create a new schedule builder for this model.
     */
    public function createSchedule(): ScheduleBuilder
    {
        return (new ScheduleBuilder)->for($this);
    }

    /**
     * Check if this model has any schedule conflicts with the given schedule.
     */
    public function hasScheduleConflict(Schedule $schedule): bool
    {
        return app(ConflictDetectionService::class)->hasConflicts($schedule);
    }

    /**
     * Find all schedules that conflict with the given schedule.
     */
    public function findScheduleConflicts(Schedule $schedule): array
    {
        return app(ConflictDetectionService::class)->findConflicts($schedule);
    }

    /**
     * Check if this model is available during a specific time period.
     */
    public function isAvailableAt(string $date, string $startTime, string $endTime, ?Collection $schedules = null): bool
    {
        // Get all active schedules for this model on this date
        $schedules = $schedules ?? \Zap\Models\Schedule::where('schedulable_type', get_class($this))
            ->where('schedulable_id', $this->getKey())
            ->active()
            ->forDate($date)
            ->with('periods')
            ->get();

        foreach ($schedules as $schedule) {
            $shouldBlock = $schedule->schedule_type->is(ScheduleTypes::CUSTOM) || $schedule->preventsOverlaps();

            if ($shouldBlock && $this->scheduleBlocksTime($schedule, $date, $startTime, $endTime)) {
                return false;
            }
        }

        return true;
    }

    /**
     * Check if a specific schedule blocks the given time period.
     */
    protected function scheduleBlocksTime(\Zap\Models\Schedule $schedule, string $date, string $startTime, string $endTime): bool
    {
        if (! $schedule->isActiveOn($date)) {
            return false;
        }

        $bufferMinutes = (int) config('zap.conflict_detection.buffer_minutes', 0);

        if ($schedule->is_recurring) {
            return $this->recurringScheduleBlocksTime($schedule, $date, $startTime, $endTime, $bufferMinutes);
        }

        // For non-recurring schedules: if no buffer, keep using the optimized overlapping scope
        if ($bufferMinutes <= 0) {
            return $schedule->periods()->overlapping($date, $startTime, $endTime, $schedule->end_date ?? null)->exists();
        }

        // With buffer, we need to evaluate in PHP
        $periods = $schedule->periods()->forDate($date)->get();

        foreach ($periods as $period) {
            if ($this->timePeriodsOverlapWithBuffer($period->start_time, $period->end_time, $startTime, $endTime, $bufferMinutes)) {
                return true;
            }
        }

        return false;
    }

    /**
     * Check if a recurring schedule blocks the given time period.
     */
    protected function recurringScheduleBlocksTime(\Zap\Models\Schedule $schedule, string $date, string $startTime, string $endTime, int $bufferMinutes = 0): bool
    {
        $checkDate = \Carbon\Carbon::parse($date);

        // Check if this date should have a recurring instance
        if (! $this->shouldCreateRecurringInstance($schedule, $checkDate)) {
            return false;
        }

        // Get the base periods and check if any would overlap on this date
        $basePeriods = $schedule->periods;

        foreach ($basePeriods as $basePeriod) {
            if ($this->timePeriodsOverlapWithBuffer($basePeriod->start_time, $basePeriod->end_time, $startTime, $endTime, $bufferMinutes)) {
                return true;
            }
        }

        return false;
    }

    /**
     * Check if a recurring instance should be created for the given date.
     */
    protected function shouldCreateRecurringInstance(\Zap\Models\Schedule $schedule, \Carbon\CarbonInterface $date): bool
    {
        $frequency = $schedule->frequency;
        $config = $schedule->frequency_config ?? [];

        switch ($frequency) {
            case 'daily':
                return true;

            case 'weekly':
                $allowedDays = $config['days'] ?? ['monday'];
                $allowedDayNumbers = array_map(function ($day) {
                    return match (strtolower($day)) {
                        'sunday' => 0,
                        'monday' => 1,
                        'tuesday' => 2,
                        'wednesday' => 3,
                        'thursday' => 4,
                        'friday' => 5,
                        'saturday' => 6,
                        default => 1, // Default to Monday
                    };
                }, $allowedDays);

                return in_array($date->dayOfWeek, $allowedDayNumbers);

            case 'monthly':
                $dayOfMonth = $config['day_of_month'] ?? $schedule->start_date->day;

                return $date->day === $dayOfMonth;

            default:
                return false;
        }
    }

    /**
     * Check if two time periods overlap.
     */
    protected function timePeriodsOverlap(string $start1, string $end1, string $start2, string $end2): bool
    {
        // Normalize times to HH:MM format for consistent comparison
        $start1 = substr($start1, 0, 5);
        $end1 = substr($end1, 0, 5);
        $start2 = substr($start2, 0, 5);
        $end2 = substr($end2, 0, 5);

        return $start1 < $end2 && $end1 > $start2;
    }

    /**
     * Check if two time periods overlap, applying an optional symmetric buffer (in minutes)
     * around the first period.
     */
    protected function timePeriodsOverlapWithBuffer(string $start1, string $end1, string $start2, string $end2, int $bufferMinutes = 0): bool
    {
        if ($bufferMinutes <= 0) {
            return $this->timePeriodsOverlap($start1, $end1, $start2, $end2);
        }

        $baseDate = '2024-01-01';
        $s1 = \Carbon\Carbon::parse($baseDate.' '.$start1)->subMinutes($bufferMinutes);
        $e1 = \Carbon\Carbon::parse($baseDate.' '.$end1)->addMinutes($bufferMinutes);
        $s2 = \Carbon\Carbon::parse($baseDate.' '.$start2);
        $e2 = \Carbon\Carbon::parse($baseDate.' '.$end2);

        return $s1->lt($e2) && $e1->gt($s2);
    }

    /**
     * Get available time slots for a specific date.
     */
    public function getAvailableSlots(
        string $date,
        string $dayStart = '09:00',
        string $dayEnd = '17:00',
        int $slotDuration = 60,
        ?int $bufferMinutes = null
    ): array {
        // Validate inputs to prevent infinite loops
        if ($slotDuration <= 0) {
            return [];
        }

        if ($bufferMinutes === null) {
            $bufferMinutes = (int) config('zap.time_slots.buffer_minutes', 0);
        }

        $bufferMinutes = max(0, $bufferMinutes);

        $slots = [];
        $currentTime = \Carbon\Carbon::parse($date.' '.$dayStart);
        $endTime = \Carbon\Carbon::parse($date.' '.$dayEnd);

        // If end time is before or equal to start time, return empty array
        if ($endTime->lessThanOrEqualTo($currentTime)) {
            return [];
        }

        // Safety counter to prevent infinite loops (max 1440 minutes in a day / min slot duration)
        $maxIterations = 1440;
        $iterations = 0;

<<<<<<< HEAD
        $slotInterval = $slotDuration + $bufferMinutes;
=======
        $schedules = \Zap\Models\Schedule::where('schedulable_type', get_class($this))
            ->where('schedulable_id', $this->getKey())
            ->active()
            ->forDate($date)
            ->with('periods')
            ->get();
>>>>>>> fdb8f015

        while ($currentTime->lessThan($endTime) && $iterations < $maxIterations) {
            $slotEnd = $currentTime->copy()->addMinutes($slotDuration);

            if ($slotEnd->lessThanOrEqualTo($endTime)) {
                $isAvailable = $this->isAvailableAt(
                    $date,
                    $currentTime->format('H:i'),
                    $slotEnd->format('H:i'),
                    $schedules
                );

                $slots[] = [
                    'start_time' => $currentTime->format('H:i'),
                    'end_time' => $slotEnd->format('H:i'),
                    'is_available' => $isAvailable,
                    'buffer_minutes' => $bufferMinutes,
                ];
            }

<<<<<<< HEAD
            $currentTime->addMinutes($slotInterval);
=======
            $currentTime = $currentTime->addMinutes($slotDuration);
>>>>>>> fdb8f015
            $iterations++;
        }

        return $slots;
    }

    /**
     * Get the next available time slot.
     */
    public function getNextAvailableSlot(
        ?string $afterDate = null,
        int $duration = 60,
        string $dayStart = '09:00',
        string $dayEnd = '17:00',
        ?int $bufferMinutes = null
    ): ?array {
        // Validate inputs
        if ($duration <= 0) {
            return null;
        }

        $startDate = $afterDate ?? now()->format('Y-m-d');
        $checkDate = \Carbon\Carbon::parse($startDate);

        // Check up to 30 days in the future
        for ($i = 0; $i < 30; $i++) {
            $dateString = $checkDate->format('Y-m-d');
            $slots = $this->getAvailableSlots($dateString, $dayStart, $dayEnd, $duration, $bufferMinutes);

            foreach ($slots as $slot) {
                if ($slot['is_available']) {
                    return array_merge($slot, ['date' => $dateString]);
                }
            }

            $checkDate = $checkDate->addDay();
        }

        return null;
    }

    /**
     * Count total scheduled time for a date range.
     */
    public function getTotalScheduledTime(string $startDate, string $endDate): int
    {
        return $this->schedules()
            ->active()
            ->forDateRange($startDate, $endDate)
            ->with('periods')
            ->get()
            ->sum(function ($schedule) {
                return $schedule->periods->sum('duration_minutes');
            });
    }

    /**
     * Check if the model has any schedules.
     */
    public function hasSchedules(): bool
    {
        return $this->schedules()->exists();
    }

    /**
     * Check if the model has any active schedules.
     */
    public function hasActiveSchedules(): bool
    {
        return $this->activeSchedules()->exists();
    }
}<|MERGE_RESOLUTION|>--- conflicted
+++ resolved
@@ -318,17 +318,14 @@
         // Safety counter to prevent infinite loops (max 1440 minutes in a day / min slot duration)
         $maxIterations = 1440;
         $iterations = 0;
-
-<<<<<<< HEAD
         $slotInterval = $slotDuration + $bufferMinutes;
-=======
+
         $schedules = \Zap\Models\Schedule::where('schedulable_type', get_class($this))
             ->where('schedulable_id', $this->getKey())
             ->active()
             ->forDate($date)
             ->with('periods')
             ->get();
->>>>>>> fdb8f015
 
         while ($currentTime->lessThan($endTime) && $iterations < $maxIterations) {
             $slotEnd = $currentTime->copy()->addMinutes($slotDuration);
@@ -349,11 +346,8 @@
                 ];
             }
 
-<<<<<<< HEAD
-            $currentTime->addMinutes($slotInterval);
-=======
-            $currentTime = $currentTime->addMinutes($slotDuration);
->>>>>>> fdb8f015
+            $currentTime = $currentTime->addMinutes($slotInterval);
+
             $iterations++;
         }
 
